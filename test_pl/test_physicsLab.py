# -*- coding: utf-8 -*-
import os
import sys
import pathlib
import threading
from .base import *
from physicsLab.lib import *
from physicsLab._core import _ExperimentStack

def my_test_dec(method: Callable):
    def result(*args, **kwarg):
        method(*args, **kwarg)

        if len(_ExperimentStack.data) != 0:
            print(f"File {os.path.abspath(__file__)}, line {method.__code__.co_firstlineno} : "
                  f"test fail due to len(stack_Experiment) != 0")
            _ExperimentStack.clear()
            raise TestFail
    return result

class BasicTest(TestCase, ViztracerTool):
    @my_test_dec
    def test_experiment_stack(self):
        expe1 = Experiment(OpenMode.crt, "__test__", ExperimentType.Circuit, force_crt=True)
        self.assertTrue(_ExperimentStack.inside(expe1))
        expe2 = Experiment(OpenMode.crt, "_Test", ExperimentType.Circuit, force_crt=True)
        self.assertTrue(_ExperimentStack.inside(expe2))
        expe1.close(delete=True)
        self.assertFalse(_ExperimentStack.inside(expe1))
        expe2.close(delete=True)
        self.assertFalse(_ExperimentStack.inside(expe2))

    @my_test_dec
    def test_load_all_elements(self):
        # 物实导出存档与保存到本地的格式不一样, 因此每种类型的实验都有两种格式的测试数据
        with Experiment(OpenMode.load_by_filepath, os.path.join(TEST_DATA_DIR, "All-Circuit-Elements.sav")) as expe:
            self.assertTrue(expe.get_elements_count() == 91)
            expe.save(target_path=os.devnull)
            expe.close()

        with Experiment(OpenMode.load_by_filepath, os.path.join(TEST_DATA_DIR, "Export-All-Circuit-Elements.sav")) as expe:
            self.assertTrue(expe.get_elements_count() == 91)
            expe.save(target_path=os.devnull)
            expe.close()

        with Experiment(OpenMode.load_by_filepath, os.path.join(TEST_DATA_DIR, "All-Celestial-Elements.sav")) as expe:
            self.assertTrue(expe.get_elements_count() == 27)
            expe.save(target_path=os.devnull)
            expe.close()

        with Experiment(OpenMode.load_by_filepath, os.path.join(TEST_DATA_DIR, "Export-All-Celestial-Elements.sav")) as expe:
            self.assertTrue(expe.get_elements_count() == 27)
            expe.save(target_path=os.devnull)
            expe.close()

        with Experiment(OpenMode.load_by_filepath, os.path.join(TEST_DATA_DIR, "All-Electromagnetism-Elements.sav")) as expe:
            self.assertTrue(expe.get_elements_count() == 7)
            expe.save(target_path=os.devnull)
            expe.close()

        with Experiment(OpenMode.load_by_filepath, os.path.join(TEST_DATA_DIR, "Export-All-Electromagnetism-Elements.sav")) as expe:
            self.assertTrue(expe.get_elements_count() == 7)
            expe.save(target_path=os.devnull)
            expe.close()

    @my_test_dec
    def test_load_from_app(self):
        def task1():
            expe = Experiment(OpenMode.load_by_plar_app, "6774ffb4c45f930f41ccedf8", Category.Discussion, user=user)
            self.assertTrue(expe.get_elements_count() == 91)
            expe.save(target_path=os.devnull)
            expe.close()

        def task2():
            expe = Experiment(OpenMode.load_by_plar_app, "677500138c54132a83289f9c", Category.Discussion, user=user)
            self.assertTrue(expe.get_elements_count() == 27)
            expe.save(target_path=os.devnull)
            expe.close()

        def task3():
            expe = Experiment(OpenMode.load_by_plar_app, "67750037c45f930f41ccee02", Category.Discussion, user=user)
            self.assertTrue(expe.get_elements_count() == 7)
            expe.save(target_path=os.devnull)
            expe.close()

        thread1 = threading.Thread(target=task1)
        thraed2 = threading.Thread(target=task2)
        thread3 = threading.Thread(target=task3)
        thread1.start()
        thraed2.start()
        thread3.start()
        thread1.join()
        thraed2.join()
        thread3.join()

    @my_test_dec
    def test_double_load_error(self):
        expe = Experiment(OpenMode.load_by_filepath, os.path.join(TEST_DATA_DIR, "All-Circuit-Elements.sav"))
        try:
            Experiment(OpenMode.load_by_filepath, os.path.join(TEST_DATA_DIR, "All-Circuit-Elements.sav"))
        except ExperimentOpenedError:
            pass
        else:
            raise TestFail
        finally:
            expe.close()

    @my_test_dec
    def test_load_invalid_sav(self):
        try:
            Experiment(OpenMode.load_by_filepath, os.path.join(TEST_DATA_DIR, "invalid.sav"))
        except InvalidSavError:
            pass
        else:
            raise TestFail

    @my_test_dec
    def test_float32_t_sav(self):
        with Experiment(OpenMode.load_by_filepath, os.path.join(TEST_DATA_DIR, "float32_t.sav")) as expe:
            self.assertEqual(expe.get_elements_count(), 652)
            self.assertEqual(expe.get_wires_count(), 1385)
            expe.close()

    @my_test_dec
    def test_normal_circuit_usage(self):
        expe: Experiment = Experiment(OpenMode.crt, "__test__", ExperimentType.Circuit, force_crt=True)
        a = Yes_Gate(0, 0, 0)
        self.assertEqual(expe.get_elements_count(), 1)
        self.assertEqual(a.get_position(), (0, 0, 0))
        crt_wire(a.o, a.i)
        self.assertEqual(expe.get_wires_count(), 1)
        expe.clear_wires()
        self.assertEqual(expe.get_wires_count(), 0)
        self.assertEqual(expe.get_elements_count(), 1)
        crt_wire(a.o, a.i)
        expe.crt_element("Logic Input", 0, 0, 0)
        self.assertEqual(expe.get_elements_count(), 2)
        expe.get_element_from_position(0, 0, 0)
        expe.close(delete=True)

    @my_test_dec
    def test_read_experiment(self):
        expe: Experiment = Experiment(OpenMode.crt, "__test___read_experiment__", ExperimentType.Circuit, force_crt=True)

        self.assertEqual(expe.get_elements_count(), 0)
        self.assertEqual(expe.get_wires_count(), 0)
        Logic_Input(0, 0, 0)
        expe.save()
        expe.close()

        exp2: Experiment = Experiment(OpenMode.load_by_sav_name, "__test___read_experiment__")
        self.assertEqual(exp2.get_elements_count(), 1)
        exp2.close(delete=True)

    @my_test_dec
    def test_crt_experiment(self):
        expe: Experiment = Experiment(OpenMode.crt, "__test___crt_experiment__", ExperimentType.Circuit, force_crt=True)
        expe.save()
        try:
            Experiment(OpenMode.crt, "__test___crt_experiment__", ExperimentType.Circuit) # will fail
        except ExperimentExistError:
            pass
        else:
            raise TestFail
        finally:
            expe.close(delete=True)

    @my_test_dec
    def test_crt_wire(self):
        with Experiment(OpenMode.crt, "__test___crt_wire__", ExperimentType.Circuit, force_crt=True) as expe:
            a = Or_Gate(0, 0, 0)
            crt_wire(a.o, a.i_up, a.i_low, color=WireColor.red)
            self.assertEqual(expe.get_wires_count(), 2)

            del_wire(a.o, a.i_up)
            self.assertEqual(expe.get_wires_count(), 1)
            expe.close(delete=True)

    def test_same_crt_wire(self):
        with Experiment(OpenMode.crt, "__test___same_crt_wire__", ExperimentType.Circuit, force_crt=True) as expe:
            a = Or_Gate(0, 0, 0)
            crt_wire(a.o, a.i_up, color=WireColor.red)
            crt_wire(a.i_up, a.o)
            self.assertEqual(expe.get_wires_count(), 1)
            expe.close(delete=True)

    @my_test_dec
    def test_edge_trigger(self):
        with Experiment(OpenMode.crt, "__test___edge_trigger__", ExperimentType.Circuit, force_crt=True) as expe:
            lib.RisingEdgeTrigger(0, 0, 0)
            lib.FallingEdgeTrigger(0, 0, 0)
            lib.EdgeTrigger(0, 0, 0)
            self.assertEqual(expe.get_elements_count(), 6)
            expe.close(delete=True)

    @my_test_dec
    def test_Const_NoGate(self):
        with Experiment(OpenMode.crt, "__test___Const_NoGate__", ExperimentType.Circuit, force_crt=True) as expe:
            lib.Const_NoGate(0, 0, 0)
            lib.Const_NoGate(0, 0, 0)
            self.assertEqual(expe.get_elements_count(), 1)

            with Experiment(OpenMode.crt, "__test___Const_NoGate_sub__", ExperimentType.Circuit, force_crt=True) as exp2:
                lib.Const_NoGate(0, 0, 0)
                lib.Const_NoGate(0, 0, 0)
                self.assertEqual(exp2.get_elements_count(), 1)
                exp2.close(delete=True)

            expe.close(delete=True)

    @my_test_dec
    def test_Sum(self):
        expe: Experiment = Experiment(OpenMode.crt, "__test__", ExperimentType.Circuit, force_crt=True)
        lib.Sum(0, -1, 0, bitnum=64)
        self.assertEqual(expe.get_elements_count(), 64)
        self.assertEqual(expe.get_wires_count(), 63)
        expe.clear_elements()
        self.assertEqual(expe.get_wires_count(), 0)
        self.assertEqual(expe.get_elements_count(), 0)
        expe.close(delete=True)

    @my_test_dec
    def test_get_Element(self):
        expe: Experiment = Experiment(OpenMode.crt, "__test__", ExperimentType.Circuit, force_crt=True)
        Or_Gate(0, 0, 0)
        crt_wire(
            expe.get_element_from_position(0, 0, 0)[0].o,
            expe.get_element_from_index(1).i_up
        )
        crt_wire(
            expe.get_element_from_position(0, 0, 0)[0].i_low,
            expe.get_element_from_index(1).o
        )
        self.assertEqual(expe.get_wires_count(), 2)
        expe.close(delete=True)

    @my_test_dec
    def test_errors(self):
        with Experiment(OpenMode.crt, "__test__", ExperimentType.Circuit, force_crt=True) as expe:
            ''' 确保__test__实验不存在 '''
            expe.close(delete=True)
        try:
            Experiment(OpenMode.load_by_sav_name, '__test__') # do not exist
        except ExperimentNotExistError:
            pass
        else:
            raise TestFail

    @my_test_dec
    def test_elementXYZ_2(self):
        expe: Experiment = Experiment(OpenMode.crt, "__test__", ExperimentType.Circuit, force_crt=True)
        expe.is_elementXYZ = True
        for x in range(10):
            for y in range(10):
                Yes_Gate(x, y, 0)
        for x in range(10):
            for y in [y * 2 + 10 for y in range(5)]:
                Multiplier(x, y, 0)

        crt_wire(expe.get_element_from_index(1).o, expe.get_element_from_position(0, 1, 0)[0].i)
        crt_wire(
            expe.get_element_from_index(2).i,
            expe.get_element_from_index(3).o,
            expe.get_element_from_index(4).i
        )
        self.assertEqual(expe.get_wires_count(), 3)
        self.assertEqual(expe.get_elements_count(), 150)
        expe.close(delete=True)

    @my_test_dec
    def test_open_manyExperiment(self):
        expe: Experiment = Experiment(OpenMode.crt, "__test__", ExperimentType.Circuit, force_crt=True)
        with Experiment(OpenMode.crt, "__test__", ExperimentType.Circuit, force_crt=True) as exp2:
            Logic_Input(0, 0, 0)
            self.assertEqual(1, exp2.get_elements_count())
            exp2.close(delete=True)
        expe.close(delete=True)

    @my_test_dec
    def test_with_and_coverPosition(self):
        with Experiment(OpenMode.crt, "__test__", ExperimentType.Circuit, force_crt=True) as expe:
            Logic_Input(0, 0, 0)
            Or_Gate(0, 0, 0)
            self.assertEqual(len(expe.get_element_from_position(0, 0, 0)), 2)
            expe.close(delete=True)

    @my_test_dec
    def test_del_element(self):
        with Experiment(OpenMode.crt, "__test__", ExperimentType.Circuit, force_crt=True) as expe:
            crt_wire(Logic_Input(0, 0, 0).o, Or_Gate(0, 0, 0).o)
            expe.del_element(expe.get_element_from_index(2))
            self.assertEqual(expe.get_elements_count(), 1)
            self.assertEqual(expe.get_wires_count(), 0)
            expe.close(delete=True)

        with Experiment(OpenMode.load_by_filepath, pathlib.Path(TEST_DATA_DIR) / "All-Circuit-Elements.sav") as expe:
            expe.del_element(expe.get_element_from_index(1))
            self.assertEqual(expe.get_elements_count(), 90)
            expe.close()

        with Experiment(OpenMode.load_by_filepath, os.path.join(TEST_DATA_DIR, "All-Celestial-Elements.sav")) as expe:
            expe.del_element(expe.get_element_from_index(1))
            self.assertEqual(expe.get_elements_count(), 26)
            expe.close()

        with Experiment(OpenMode.load_by_filepath, os.path.join(TEST_DATA_DIR, "All-Electromagnetism-Elements.sav")) as expe:
            expe.del_element(expe.get_element_from_index(1))
            self.assertEqual(expe.get_elements_count(), 6)
            expe.close()

    # 测试模块化电路连接导线
    @my_test_dec
    def test_wires(self):
        with Experiment(OpenMode.crt, "__test__", ExperimentType.Circuit, force_crt=True) as expe:
            a = lib.Inputs(0, 0, 0, bitnum=8)
            b = lib.Outputs(0.6, 0, 0, bitnum=8, elementXYZ=False)
            Logic_Output(0.6, 0, 0.1, elementXYZ=False)
            c = lib.D_WaterLamp(1, 0, 0, bitnum=8)
            crt_wires(b.inputs, c.outputs)
            self.assertEqual(25, expe.get_elements_count())
            self.assertEqual(23, expe.get_wires_count())
            del_wires(c.outputs, b.inputs)
            self.assertEqual(15, expe.get_wires_count())
            expe.close(delete=True)

    # 测试模块化加法电路
    @my_test_dec
    def test_union_Sum2(self):
        with Experiment(OpenMode.crt, "__test__", ExperimentType.Circuit, force_crt=True) as expe:
            a = lib.Inputs(-1, 0, 0, bitnum=8)
            b = lib.Inputs(-2, 0, 0, bitnum=8)
            c = lib.Sum(0, 0, 0, bitnum=8)
            d = lib.Outputs(1, 0, 0, bitnum=8)
            crt_wires(a.outputs, c.inputs1)
            crt_wires(b.outputs, c.inputs2)
            crt_wires(c.outputs, d.inputs)
            expe.close(delete=True)

    # 测试打开实验类型与文件不吻合
    @my_test_dec
    def test_ExperimentType(self):
        with Experiment(OpenMode.crt, "__test___ExperimentType__", ExperimentType.Electromagnetism, force_crt=True) as expe:
            try:
                Positive_Charge(0, 0, 0)
                Logic_Input(0, 0, 0)
            except ExperimentTypeError:
                pass
            else:
                raise TestFail
            finally:
                expe.close(delete=True)

    @my_test_dec
    def test_electromagnetism(self):
        with Experiment(OpenMode.crt, "__test___electromagnetism__", ExperimentType.Electromagnetism, force_crt=True) as expe:
            Negative_Charge(-0.1, 0, 0)
            Positive_Charge(0.1, 0, 0)
            self.assertEqual(expe.get_elements_count(), 2)
            try:
                expe.get_wires_count()
            except ExperimentTypeError:
                pass
            else:
                raise TestFail
            finally:
                expe.close(delete=True)

    @my_test_dec
    def test_super_and_gate(self):
        with Experiment(OpenMode.crt, "__test___super_and_gate__", ExperimentType.Circuit, force_crt=True) as expe:
            with warnings.catch_warnings():
                warnings.simplefilter("error")
                for bitnum in range(2, 100):
                    crt_wires(
                        lib.Inputs(-1, 0, 0, bitnum=bitnum).outputs,
                        lib.Super_AndGate(0, 0, 0, bitnum=bitnum).inputs
                    )
            self.assertEqual(expe.get_elements_count(), 6666)
            self.assertEqual(expe.get_wires_count(), 6636)
            expe.close(delete=True)

    @my_test_dec
    def test_super_or_gate(self):
        with Experiment(OpenMode.crt, "__test___super_or_gate__", ExperimentType.Circuit, force_crt=True) as expe:
            with warnings.catch_warnings():
                warnings.simplefilter("error")
                for bitnum in range(2, 100):
                    crt_wires(
                        lib.Inputs(-1, 0, 0, bitnum=bitnum).outputs,
                        lib.Super_OrGate(0, 0, 0, bitnum=bitnum).inputs
                    )
            self.assertEqual(expe.get_elements_count(), 9800)
            self.assertEqual(expe.get_wires_count(), 9702)
            expe.close(delete=True)

    @my_test_dec
    def test_super_nor_gate(self):
        with Experiment(OpenMode.crt, "__test___super_nor_gate__", ExperimentType.Circuit, force_crt=True) as expe:
            with warnings.catch_warnings():
                warnings.simplefilter("error")
                for bitnum in range(2, 100):
                    crt_wires(
                        lib.Inputs(-1, 0, 0, bitnum=bitnum).outputs,
                        lib.Super_NorGate(0, 0, 0, bitnum=bitnum).inputs
                    )
            self.assertEqual(expe.get_elements_count(), 9800)
            self.assertEqual(expe.get_wires_count(), 9702)
            expe.close(delete=True)

    @my_test_dec
    def test_lib_sub(self):
        with Experiment(OpenMode.crt, "__test___lib_sub__", ExperimentType.Circuit, force_crt=True) as expe:
            with ElementXYZ():
                a = lib.Sub(0, 0, 0, bitnum=8, fold=False)
                crt_wires(lib.Inputs(-3, 0, 0, bitnum=8).outputs, a.minuend)
                crt_wires(lib.Inputs(-2, 0, 0, bitnum=8).outputs, a.subtrahend)
                crt_wires(lib.Outputs(2, 0, 0, bitnum=9).inputs, a.outputs)
                self.assertEqual(expe.get_elements_count(), 42)
                self.assertEqual(expe.get_wires_count(), 41)

                lib.Sub(-5, 0, 0, bitnum=4)
            expe.close(delete=True)

    @my_test_dec
    def test_Simple_Instrument(self):
        with Experiment(OpenMode.crt, "__test__", ExperimentType.Circuit, force_crt=True) as expe:
            a = Simple_Instrument(0, 0, 0, pitches=(48,))
            a = Simple_Instrument(0, 0, 0, pitches=(Simple_Instrument.str2num_pitch("C3"),))
            expe.close(delete=True)

    @my_test_dec
    def test_get_element_error(self):
        with Experiment(OpenMode.crt, "__test___get_element_error__", ExperimentType.Circuit, force_crt=True) as expe:
            Logic_Input(0, 0, 0)
            try:
                expe.get_element_from_index(2)
            except ElementNotFound:
                pass
            else:
                raise TestFail
            finally:
                expe.close(delete=True)

    @my_test_dec
    def test_unionMusic(self):
        music.Note(2)
        try:
            music.Note(0)
        except TypeError: # TODO 应该改为ValueError
            pass
        else:
            raise TestFail

    @my_test_dec
    def test_is_bigElement(self):
        with Experiment(OpenMode.crt, "__test___is_bigElement__", ExperimentType.Circuit, force_crt=True) as expe:
            self.assertEqual(Logic_Output.is_bigElement, False)
            self.assertEqual(Multiplier.is_bigElement, True)
            self.assertEqual(Or_Gate.is_bigElement, False)
            self.assertEqual(Logic_Input(0, 0, 0).is_bigElement, False)
            self.assertEqual(Full_Adder(0, 0, 0).is_bigElement, True)
            self.assertEqual(Xor_Gate(0, 0, 0).is_bigElement, False)
            expe.close(delete=True)

    @my_test_dec
    def test_music_player(self):
        with Experiment(OpenMode.crt, "__test___music_player__", ExperimentType.Circuit, force_crt=True) as expe:
            l = (0, 2, 4, 5, 7, 9, 11)

            t = music.Piece()
            for i in range(7):
                for j in l:
                    n = music.Note(1, pitch=12 * i + j + 21)
                    t.append(n)
                    n.append(music.Note(1, pitch=12 * i + j + 23))
            t.release(-1, -1, 0)
            expe.close(delete=True)

    @my_test_dec
    def test_mutiple_notes_in_Simple_Instrument(self):
        with Experiment(OpenMode.crt, "__test__", ExperimentType.Circuit, force_crt=True) as expe:
            Simple_Instrument(0, 0, 0, pitches=(67,))
            expe.close(delete=True)

    @my_test_dec
    def test_load_midi(self):
        expe = Experiment(OpenMode.crt, "__test___load_midi__", ExperimentType.Circuit, force_crt=True)
        music.Midi(os.path.join(TEST_DATA_DIR, "鼓哥.mid")).to_piece(max_notes=800).release(-1, -1, 0)
        self.assertEqual(expe.get_elements_count(), 510)
        self.assertEqual(expe.get_wires_count(), 1016)
        expe.export("temp.pl.py", "__test___load_midi_sub__")
        expe.close(delete=True)

        os.system(f"{sys.executable} temp.pl.py")
        with Experiment(OpenMode.load_by_sav_name, "__test___load_midi_sub__") as expe:
            self.assertEqual(expe.get_elements_count(), 510)
            self.assertEqual(expe.get_wires_count(), 1016)
            expe.close(delete=True)

    @my_test_dec
    def test_merge_experiment(self):
        with Experiment(OpenMode.crt, "__test___merge_experiment__", ExperimentType.Circuit, force_crt=True) as expe:
            crt_wire(Logic_Input(0, 0, 0).o, Logic_Output(1, 0, 0, elementXYZ=True).i)

            with Experiment(OpenMode.crt, "__test___merge_experiment_sub__", ExperimentType.Circuit, force_crt=True) as exp2:
                Logic_Output(0, 0, 0.1)
                exp2.merge(expe, 1, 0, 0, elementXYZ=True)

                self.assertEqual(exp2.get_elements_count(), 3)
                exp2.close(delete=True)
            expe.close(delete=True)

    @my_test_dec
    def test_link_wire_in_two_experiment(self):
        with Experiment(OpenMode.crt, "__test___link_wire_in_two_experiment__", ExperimentType.Circuit, force_crt=True) as expe:
            a = Logic_Input(0, 0, 0)
            with Experiment(OpenMode.crt, "__test___link_wire_in_two_experiment_sub__", ExperimentType.Circuit, force_crt=True) as exp2:
                b = Logic_Output(0, 0, 0)
                try:
                    crt_wire(a.o, b.i)
                except InvalidWireError:
                    pass
                else:
                    raise TestFail
                finally:
                    exp2.close(delete=True)
            expe.close(delete=True)

    @my_test_dec
    def test_merge_experiment2(self):
        with Experiment(OpenMode.crt, "__test___merge_experiment2__", ExperimentType.Circuit, force_crt=True) as expe:
            e = Yes_Gate(0, 0, 0)
            crt_wire(e.i, e.o)

            with Experiment(OpenMode.crt, "__test___merge_experiment2_sub__", ExperimentType.Circuit, force_crt=True) as exp2:
                Logic_Output(0, 0, 0.1)
                exp2.merge(expe, 1, 0, 0, elementXYZ=True)
                a = exp2.get_element_from_position(1, 0, 0)[0]
                crt_wire(a.i, a.o)

                self.assertEqual(exp2.get_elements_count(), 2)
                self.assertEqual(expe.get_wires_count(), 1)
                exp2.close(delete=True)
            expe.close(delete=True)

    @my_test_dec
    def test_crt_self_wire(self):
        with Experiment(OpenMode.crt, "__test___crt_self_wire__", ExperimentType.Circuit, force_crt=True) as expe:
            e = Logic_Output(0, 0, 0)
            try:
                crt_wire(e.i, e.i)
            except InvalidWireError:
                pass
            else:
                raise TestFail
            finally:
                expe.close(delete=True)

    @my_test_dec
    def test_export(self):
        with Experiment(OpenMode.load_by_filepath, os.path.join(TEST_DATA_DIR, "float32_t.sav")) as expe:
            expe.export("temp.pl.py", "__test___export__")
            expe.close()

        os.system(f"{sys.executable} temp.pl.py")
        with Experiment(OpenMode.load_by_sav_name, "__test___export__") as expe:
            self.assertEqual(expe.get_elements_count(), 652)
            self.assertEqual(expe.get_wires_count(), 1385)
            expe.close(delete=True)

    @my_test_dec
<<<<<<< HEAD
    def test_type_error(self):
        expe = Experiment(OpenMode.crt, "__test___type_error__", ExperimentType.Circuit, force_crt=True)
=======
    def test_export2(self):
        with Experiment(OpenMode.load_by_filepath, os.path.join(TEST_DATA_DIR, "Export-All-Circuit-Elements.sav")) as expe:
            expe.export("temp.pl.py", "__test__")
            expe.close()

        os.system(f"{sys.executable} temp.pl.py")
        with Experiment(OpenMode.load_by_sav_name, "__test__") as expe:
            self.assertTrue(expe.get_elements_count() == 91)
            expe.close(delete=True)

    @my_test_dec
    def test_typeerror(self):
        expe = Experiment(OpenMode.crt, "__test__", ExperimentType.Circuit, force_crt=True)
>>>>>>> 8ee358b3
        try:
            Logic_Input(0, 0, 0, True) # type: ignore
        except TypeError:
            pass
        else:
            raise TestFail
        finally:
            expe.close(delete=True)

    @my_test_dec
    def test_wire_is_too_less(self):
        try:
            with Experiment(OpenMode.crt, "__test___wire_is_too_less__", ExperimentType.Circuit, force_crt=True) as expe:
                crt_wire(Logic_Input(0, 0, 0).o)
        except ValueError:
            pass
        else:
            raise TestFail

    @my_test_dec
    def test___exit__(self):
        try:
            with Experiment(OpenMode.crt, "__test___exit__", ExperimentType.Circuit, force_crt=True) as expe:
                Positive_Charge(0, 0, 0)
        except ExperimentTypeError:
            pass
        else:
            raise TestFail

    @my_test_dec
    def test_get_all_pins(self):
        self.assertEqual(len(list(Multiplier.get_all_pins_property())), 8)

    @my_test_dec
    def test_get_pin_name(self):
        with Experiment(OpenMode.crt, "__test___get_pin_name__", ExperimentType.Circuit, force_crt=True) as expe:
            self.assertEqual(Multiplier(0, 0, 0).i_low.get_pin_name(), "i_low")
            expe.close(delete=True)

    @my_test_dec
    def test_type_pin(self):
        self.assertTrue(isinstance(InputPin, type(Pin)))
        self.assertTrue(isinstance(OutputPin, type(Pin)))
        self.assertFalse(isinstance(ElementBase, type(Pin)))

    @my_test_dec
    def test_tick_counter(self):
        with Experiment(OpenMode.crt, "__test___tick_counter__", ExperimentType.Circuit, force_crt=True) as expe:
            logic_input = Logic_Input(0, 0, 0)
            for i in range(2, 16):
                tick_counter = Tick_Counter(0, 0, 0, num=i)
                crt_wire(logic_input.o, tick_counter.i)
                crt_wire(tick_counter.o, Logic_Output(0, 0, 0).i)
            self.assertEqual(expe.get_elements_count(), 65)
            self.assertEqual(expe.get_wires_count(), 121)
            expe.close(delete=True)

    @my_test_dec
    def test_two_four_decoder(self):
        with Experiment(OpenMode.crt, "__test___two_four_decoder__", ExperimentType.Circuit, force_crt=True) as expe:
            i = lib.Inputs(-1, 0, 0, bitnum=2)
            decoder = lib.TwoFour_Decoder(0, 0, 0)
            o = lib.Outputs(1, 0, 0, bitnum=4)
            lib.crt_wires(i.outputs, decoder.inputs)
            lib.crt_wires(decoder.outputs, o.inputs)
            self.assertEqual(expe.get_elements_count(), 10)
            self.assertEqual(expe.get_wires_count(), 12)
            expe.close(delete=True)

    @my_test_dec
    def test_switched_register(self):
        with Experiment(OpenMode.crt, "__test__", ExperimentType.Circuit, force_crt=True) as expe:
            i1 = lib.Inputs(-1, 0, 0, bitnum=6)
            i2 = lib.Inputs(-0.5, 0, 0, bitnum=6)
            clk = Logic_Input(-1, -1, 0)
            switch = Logic_Input(-0.5, -1, 0)
            decoder = lib.Switched_Register(0, 0, 0, bitnum=6)
            o = lib.Outputs(1, 0, 0, bitnum=6)
            lib.crt_wires(i1.outputs, decoder.inputs1)
            lib.crt_wires(i2.outputs, decoder.inputs2)
            crt_wire(clk.o, decoder.clk)
            crt_wire(switch.o, decoder.switch)
            lib.crt_wires(decoder.outputs, o.inputs)
            self.assertEqual(expe.get_elements_count(), 33)
            self.assertEqual(expe.get_wires_count(), 43)
            expe.close(delete=True)

    @my_test_dec
    def test_super_logic_gate(self):
        with Experiment(OpenMode.crt, "__test___super_logic_gate__", ExperimentType.Circuit, force_crt=True) as expe:
            i1 = lib.Inputs(-1, 0, 0, bitnum=6)
            i2 = lib.Inputs(-0.5, 0, 0, bitnum=6)
            compute = lib.EqualTo(0, 0, 0, bitnum=6)
            o = Logic_Output(0.5, 0, 0)
            lib.crt_wires(i1.outputs, compute.inputs1)
            lib.crt_wires(i2.outputs, compute.inputs2)
            crt_wire(compute.output, o.i)
            self.assertEqual(expe.get_elements_count(), 22)
            self.assertEqual(expe.get_wires_count(), 21)
            expe.close(delete=True)

    @my_test_dec
    def test_analog_lib(self):
        with Experiment(OpenMode.crt, "__test___analog_lib__", ExperimentType.Circuit, force_crt=True) as expe:
            gnd = Ground_Component(5, -6, 0)
            mtr = Multimeter(4, 0, 0)
            crt_wire(mtr.black, gnd.i)
            nl = lib.log(lib.exp(lib.PinNode(Logic_Input(-9, 9, 0).set_output_status(True).o, gnd)),
                         lib.ln(lib.PinNode(Logic_Input(-9, -1, 0).set_output_status(True).o, gnd)))
            nl.pos = (0, -11, 0)
            lib.lambertW(lib.PinNode(Logic_Input(-9, 11, 0).o, gnd))
            self.assertEqual(expe.get_elements_count(), 107)
            self.assertEqual(expe.get_wires_count(), 159)
            self.assertEqual(len(lib.analog._gn[expe]), 7)
            self.assertEqual(len(lib.analog._gicw[expe]), 25)
            expe.close(delete=True)<|MERGE_RESOLUTION|>--- conflicted
+++ resolved
@@ -569,10 +569,6 @@
             expe.close(delete=True)
 
     @my_test_dec
-<<<<<<< HEAD
-    def test_type_error(self):
-        expe = Experiment(OpenMode.crt, "__test___type_error__", ExperimentType.Circuit, force_crt=True)
-=======
     def test_export2(self):
         with Experiment(OpenMode.load_by_filepath, os.path.join(TEST_DATA_DIR, "Export-All-Circuit-Elements.sav")) as expe:
             expe.export("temp.pl.py", "__test__")
@@ -584,9 +580,8 @@
             expe.close(delete=True)
 
     @my_test_dec
-    def test_typeerror(self):
-        expe = Experiment(OpenMode.crt, "__test__", ExperimentType.Circuit, force_crt=True)
->>>>>>> 8ee358b3
+    def test_type_error(self):
+        expe = Experiment(OpenMode.crt, "__test___type_error__", ExperimentType.Circuit, force_crt=True)
         try:
             Logic_Input(0, 0, 0, True) # type: ignore
         except TypeError:
@@ -694,8 +689,11 @@
             gnd = Ground_Component(5, -6, 0)
             mtr = Multimeter(4, 0, 0)
             crt_wire(mtr.black, gnd.i)
-            nl = lib.log(lib.exp(lib.PinNode(Logic_Input(-9, 9, 0).set_output_status(True).o, gnd)),
-                         lib.ln(lib.PinNode(Logic_Input(-9, -1, 0).set_output_status(True).o, gnd)))
+            logic_input1 = Logic_Input(-9, 9, 0)
+            logic_input1.output_status = True
+            logic_input2 = Logic_Input(-9, -1, 0)
+            logic_input2.output_status = True
+            nl = lib.log(lib.exp(lib.PinNode(logic_input1.o, gnd)), lib.ln(lib.PinNode(logic_input2.o, gnd)))
             nl.pos = (0, -11, 0)
             lib.lambertW(lib.PinNode(Logic_Input(-9, 11, 0).o, gnd))
             self.assertEqual(expe.get_elements_count(), 107)
