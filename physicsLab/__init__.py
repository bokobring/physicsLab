# -*- coding: utf-8 -*-

# 颜色打印
from ._colorUtils import close_color_print
# 操作实验
from .experiment import *
# 实验类型
from .experimentType import *
# 电学实验
from .circuit import *
# 天体物理实验
from .celestial import *
# 电与磁实验
from .electromagnetism import *
# 操作元件
from .element import *
# `physicsLab`自定义异常类
from .errors import *
# 模块化电路
from .unit.wires import *
from physicsLab import unit
from physicsLab import music

# 检测操作系统
# Win: 若存档对应文件夹不存在直接报错
import os
import platform
if platform.system() == "Windows":
    if not os.path.exists(Experiment.FILE_HEAD):
        raise RuntimeError("The folder does not exist, try launching Physics-Lab-AR and try it out")
else:
    if not os.path.exists("physicsLabSav"):
        os.mkdir("physicsLabSav")

# 获取 Physics-Lab-AR 版本
def get_Physics_Lab_AR_version() -> Optional[str]:
    if platform.system() == "Windows":
        from getpass import getuser
        version_file = f"C:/Users/{getuser()}/AppData/LocalLow/CIVITAS/Quantum Physics/Unity/" \
                       f"30fdf88e-c67c-4ae8-a0f5-83bb57b9a5c3/Analytics/values"
        if os.path.exists(version_file):
            import json
            with open(version_file) as f:
<<<<<<< HEAD
                version = json.loads(f.read())["app_ver"]
=======
                version = json.load(f)["app_ver"]
>>>>>>> ac8c7505
                return version

    return None

plAR_version = get_Physics_Lab_AR_version()
if plAR_version is not None:
    _, mid, small = eval(f"({plAR_version.replace('.', ',')})")
    if mid < 4 or mid == 4 and small < 7:
        warning("the version of Physics-Lab-AR is less than v2.4.7")

__all__ = [
    # _colorUtils.py
    "close_color_print",

    # experimentType.py
    "experimentType",

    # errors.py
    "OpenExperimentError", "WireColorError", "WireNotFoundError", "bitLengthError",
    "experimentExistError", "ExperimentTypeError", "getElementError", "crtExperimentFailError",
    "ExperimentError", "set_warning_status", "WarningError", "ElementNotExistError",

    # experiment.py
    "Experiment", "experiment", "search_Experiment", "get_Experiment",

    # element.py
    "crt_Element", "del_Element", "count_Elements", "get_Element", "clear_Elements",

    # wire.py
    "crt_Wire", "del_Wire", "count_Wires", "clear_Wires",

    # elementsClass
    "NE555", "Basic_Capacitor", 'Ground_Component', "Operational_Amplifier", "Relay_Component",
    "N_MOSFET", "Sinewave_Source", "Square_Source", "Triangle_Source", "Sawtooth_Source", "Pulse_Source",
    "Simple_Switch", "SPDT_Switch", "DPDT_Switch", "Push_Switch", "Battery_Source", "Student_Source",
    "Resistor", "Fuse_Component", "Slide_Rheostat", "Logic_Input", "Logic_Output", "Yes_Gate", "No_Gate",
    "Or_Gate", "And_Gate", "Nor_Gate", "Nand_Gate", "Xor_Gate", "Xnor_Gate", "Imp_Gate", "Nimp_Gate",
    "Half_Adder", "Full_Adder", "Multiplier", "D_Flipflop", "T_Flipflop", "JK_Flipflop", "Counter",
    "Random_Generator", "eight_bit_Input", "eight_bit_Display", "Electric_Fan", "Simple_Instrument",
    "P_MOSFET", "Incandescent_Lamp", "Buzzer", "Multimeter", "Galvanometer", "Microammeter",
    "Electricity_Meter", "Resistance_Box", "Simple_Ammeter", "Simple_Voltmeter", "Basic_Inductor",
    "Basic_Diode", "Light_Emitting_Diode", "Transformer", "Tapped_Transformer", "Mutual_Inductor",
    "Rectifier", "Transistor", "Comparator", "Air_Switch", "Schmitt_Trigger", "Spark_Gap", "Tesla_Coil",
    "Color_Light_Emitting_Diode", "Dual_Light_Emitting_Diode", "Electric_Bell", "Musical_Box",
    "Resistance_Law", "Solenoid",

    # unionElements
    "unit", "music",

    # wires.py
    "crt_Wires", "del_Wires",

    # elementXYZ.py
    "set_elementXYZ", "is_elementXYZ", "xyzTranslate", "translateXYZ", "set_O", "get_OriginPosition",
    "get_xyzUnit",

    # electromagnetism
    "Negative_Charge", "Positive_Charge"
]<|MERGE_RESOLUTION|>--- conflicted
+++ resolved
@@ -41,11 +41,7 @@
         if os.path.exists(version_file):
             import json
             with open(version_file) as f:
-<<<<<<< HEAD
-                version = json.loads(f.read())["app_ver"]
-=======
                 version = json.load(f)["app_ver"]
->>>>>>> ac8c7505
                 return version
 
     return None
